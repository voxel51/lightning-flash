--- conflicted
+++ resolved
@@ -1,11 +1,7 @@
 torch>=1.7  # TODO: regenerate weights with lower PT version
 torchmetrics
 torchvision==0.8  # TODO: lower to 0.7 after PT 1.6
-<<<<<<< HEAD
-pytorch-lightning>=1.3.0
-=======
 pytorch-lightning>=1.3.1
->>>>>>> 87bdb099
 lightning-bolts>=0.3.3
 PyYAML>=5.1
 Pillow>=7.2
