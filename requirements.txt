torch>=1.7
torchmetrics
pytorch-lightning>=1.3.1
PyYAML>=5.1
<<<<<<< HEAD
Pillow>=7.2
transformers>=4.5
pytorch-tabnet==3.1
datasets>=1.2, <1.3
pandas>=1.1
scikit-learn>=0.24
numpy  # comes with 3rd-party dependency
tqdm  # comes with 3rd-party dependency
rouge-score>=0.0.4
sentencepiece>=0.1.95
filelock  # comes with 3rd-party dependency
pycocotools>=2.0.2 ; python_version >= "3.7"
kornia>=0.5.1
pytorchvideo
matplotlib  # used by the visualisation callback
git+https://github.com/pystiche/pystiche@releases/v0.7.2
# pystiche>=0.7.2
=======
numpy
pandas
packaging
>>>>>>> 8eef52fa
<|MERGE_RESOLUTION|>--- conflicted
+++ resolved
@@ -2,26 +2,6 @@
 torchmetrics
 pytorch-lightning>=1.3.1
 PyYAML>=5.1
-<<<<<<< HEAD
-Pillow>=7.2
-transformers>=4.5
-pytorch-tabnet==3.1
-datasets>=1.2, <1.3
-pandas>=1.1
-scikit-learn>=0.24
-numpy  # comes with 3rd-party dependency
-tqdm  # comes with 3rd-party dependency
-rouge-score>=0.0.4
-sentencepiece>=0.1.95
-filelock  # comes with 3rd-party dependency
-pycocotools>=2.0.2 ; python_version >= "3.7"
-kornia>=0.5.1
-pytorchvideo
-matplotlib  # used by the visualisation callback
-git+https://github.com/pystiche/pystiche@releases/v0.7.2
-# pystiche>=0.7.2
-=======
 numpy
 pandas
-packaging
->>>>>>> 8eef52fa
+packaging