from itertools import chain
from typing import Dict, List, Optional, Union, TYPE_CHECKING

import flash
<<<<<<< HEAD
from flash.core.data.data_source import DefaultDataKeys
from flash.core.utilities.imports import _FIFTYONE_AVAILABLE, lazy_import
=======
from flash.core.utilities.imports import _FIFTYONE_AVAILABLE
>>>>>>> da684414

Label, Session = None, None
if _FIFTYONE_AVAILABLE:
<<<<<<< HEAD
    fo = lazy_import("fiftyone")
    if TYPE_CHECKING:
        from fiftyone import Label, Session
=======
    import fiftyone as fo
    from fiftyone.core.labels import Label
    from fiftyone.core.session import Session
>>>>>>> da684414
else:
    fo = None


def visualize(
    predictions: Union[List[Label], List[Dict[str, Label]]],
    filepaths: Optional[List[str]] = None,
    label_field: Optional[str] = "predictions",
    wait: Optional[bool] = False,
    **kwargs
) -> Optional[Session]:
    """Visualizes predictions from a model with a FiftyOne Serializer in the
    :ref:`FiftyOne App <fiftyone:fiftyone-app>`.

    This method can be used in all of the following environments:

    -   **Local Python shell**: The App will launch in a new tab in your
        default web browser.
    -   **Remote Python shell**: Pass the ``remote=True`` option to this method
        and then follow the instructions printed to your remote shell to open
        the App in your browser on your local machine.
    -   **Jupyter notebook**: The App will launch in the output of your current
        cell.
    -   **Google Colab**: The App will launch in the output of your current
        cell.
    -   **Python script**: Pass the ``wait=True`` option to block execution of
        your script until the App is closed.

    See :ref:`this page <fiftyone:environments>` for more information about
    using the FiftyOne App in different environments.

    Args:
        predictions: Can be either a list of FiftyOne labels that will be
            matched with the corresponding ``filepaths``, or a list of
            dictionaries with "filepath" and "predictions" keys that contains
            the filepaths and predictions.
        filepaths: A list of filepaths to images or videos corresponding to the
            provided ``predictions``.
        label_field: The name of the label field in which to store the
            predictions in the FiftyOne dataset.
        wait: Whether to block execution until the FiftyOne App is closed.
        **kwargs: Optional keyword arguments for
            :meth:`fiftyone:fiftyone.core.session.launch_app`.

    Returns:
        a :class:`fiftyone:fiftyone.core.session.Session`
    """
    if not _FIFTYONE_AVAILABLE:
        raise ModuleNotFoundError("Please, `pip install fiftyone`.")
    if flash._IS_TESTING:
        return None

    # Flatten list if batches were used
    if all(isinstance(fl, list) for fl in predictions):
        predictions = list(chain.from_iterable(predictions))

    if all(isinstance(fl, dict) for fl in predictions):
        filepaths = [lab["filepath"] for lab in predictions]
        labels = [lab["predictions"] for lab in predictions]
    else:
        labels = predictions

    if filepaths is None:
        raise ValueError("The `filepaths` argument is required if filepaths are not provided in `labels`.")

    dataset = fo.Dataset()
    if filepaths:
        dataset.add_samples([fo.Sample(filepath=f, **{label_field: l}) for f, l in zip(filepaths, labels)])

    session = fo.launch_app(dataset, **kwargs)
    if wait:
        session.wait()

    return session<|MERGE_RESOLUTION|>--- conflicted
+++ resolved
@@ -2,24 +2,13 @@
 from typing import Dict, List, Optional, Union, TYPE_CHECKING
 
 import flash
-<<<<<<< HEAD
-from flash.core.data.data_source import DefaultDataKeys
-from flash.core.utilities.imports import _FIFTYONE_AVAILABLE, lazy_import
-=======
 from flash.core.utilities.imports import _FIFTYONE_AVAILABLE
->>>>>>> da684414
 
 Label, Session = None, None
 if _FIFTYONE_AVAILABLE:
-<<<<<<< HEAD
     fo = lazy_import("fiftyone")
     if TYPE_CHECKING:
         from fiftyone import Label, Session
-=======
-    import fiftyone as fo
-    from fiftyone.core.labels import Label
-    from fiftyone.core.session import Session
->>>>>>> da684414
 else:
     fo = None
 
